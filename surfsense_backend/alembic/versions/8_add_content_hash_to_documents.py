--- conflicted
+++ resolved
@@ -3,11 +3,11 @@
 Revision ID: 8
 Revises: 7
 """
-<<<<<<< HEAD
 
 from collections.abc import Sequence
 
 import sqlalchemy as sa
+from sqlalchemy import inspect
 
 from alembic import op
 
@@ -16,62 +16,6 @@
 down_revision: str | None = "7"
 branch_labels: str | Sequence[str] | None = None
 depends_on: str | Sequence[str] | None = None
-
-
-def upgrade() -> None:
-    # Add content_hash column as nullable first to handle existing data
-    op.add_column("documents", sa.Column("content_hash", sa.String(), nullable=True))
-
-    # Update existing documents to generate content hashes
-    # Using SHA-256 hash of the content column with proper UTF-8 encoding
-    op.execute("""
-        UPDATE documents 
-        SET content_hash = encode(sha256(convert_to(content, 'UTF8')), 'hex')
-        WHERE content_hash IS NULL
-    """)
-
-    # Handle duplicate content hashes by keeping only the oldest document for each hash
-    # Delete newer documents with duplicate content hashes
-    op.execute("""
-        DELETE FROM documents 
-        WHERE id NOT IN (
-            SELECT MIN(id) 
-            FROM documents 
-            GROUP BY content_hash
-        )
-    """)
-
-    # Now alter the column to match the model: nullable=False, index=True, unique=True
-    op.alter_column(
-        "documents", "content_hash", existing_type=sa.String(), nullable=False
-    )
-    op.create_index(
-        op.f("ix_documents_content_hash"), "documents", ["content_hash"], unique=False
-    )
-    op.create_unique_constraint(
-        op.f("uq_documents_content_hash"), "documents", ["content_hash"]
-    )
-
-
-def downgrade() -> None:
-    # Remove constraints and index first
-    op.drop_constraint(op.f("uq_documents_content_hash"), "documents", type_="unique")
-    op.drop_index(op.f("ix_documents_content_hash"), table_name="documents")
-
-    # Remove content_hash column from documents table
-=======
-
-from typing import Sequence, Union
-
-import sqlalchemy as sa
-from alembic import op
-from sqlalchemy import inspect
-
-# revision identifiers, used by Alembic.
-revision: str = "8"
-down_revision: Union[str, None] = "7"
-branch_labels: Union[str, Sequence[str], None] = None
-depends_on: Union[str, Sequence[str], None] = None
 
 
 def upgrade() -> None:
@@ -124,5 +68,4 @@
 def downgrade() -> None:
     op.drop_constraint(op.f("uq_documents_content_hash"), "documents", type_="unique")
     op.drop_index(op.f("ix_documents_content_hash"), table_name="documents")
->>>>>>> 0398046b
     op.drop_column("documents", "content_hash")
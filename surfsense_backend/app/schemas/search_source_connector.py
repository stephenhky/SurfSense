import uuid
from datetime import datetime
<<<<<<< HEAD
from typing import Any

from pydantic import BaseModel, ConfigDict, field_validator
=======
from typing import Any, Dict, Optional
>>>>>>> 0398046b

from app.db import SearchSourceConnectorType
from pydantic import BaseModel, ConfigDict, field_validator

from .base import IDModel, TimestampModel


from .base import IDModel, TimestampModel


class SearchSourceConnectorBase(BaseModel):
    name: str
    connector_type: SearchSourceConnectorType
    is_indexable: bool
<<<<<<< HEAD
    last_indexed_at: datetime | None = None
    config: dict[str, Any]
=======
    last_indexed_at: Optional[datetime] = None
    config: Dict[str, Any]
>>>>>>> 0398046b

    @field_validator("config")
    @classmethod
    def validate_config_for_connector_type(
<<<<<<< HEAD
        cls, config: dict[str, Any], values: dict[str, Any]
    ) -> dict[str, Any]:
=======
        cls, config: Dict[str, Any], values: Dict[str, Any]
    ) -> Dict[str, Any]:
>>>>>>> 0398046b
        connector_type = values.data.get("connector_type")

        if connector_type == SearchSourceConnectorType.SERPER_API:
            # For SERPER_API, only allow SERPER_API_KEY
            allowed_keys = ["SERPER_API_KEY"]
            if set(config.keys()) != set(allowed_keys):
                raise ValueError(
                    f"For SERPER_API connector type, config must only contain these keys: {allowed_keys}"
                )

            # Ensure the API key is not empty
            if not config.get("SERPER_API_KEY"):
                raise ValueError("SERPER_API_KEY cannot be empty")

        elif connector_type == SearchSourceConnectorType.TAVILY_API:
            # For TAVILY_API, only allow TAVILY_API_KEY
            allowed_keys = ["TAVILY_API_KEY"]
            if set(config.keys()) != set(allowed_keys):
                raise ValueError(
                    f"For TAVILY_API connector type, config must only contain these keys: {allowed_keys}"
                )

            # Ensure the API key is not empty
            if not config.get("TAVILY_API_KEY"):
                raise ValueError("TAVILY_API_KEY cannot be empty")

        elif connector_type == SearchSourceConnectorType.LINKUP_API:
            # For LINKUP_API, only allow LINKUP_API_KEY
            allowed_keys = ["LINKUP_API_KEY"]
            if set(config.keys()) != set(allowed_keys):
                raise ValueError(
                    f"For LINKUP_API connector type, config must only contain these keys: {allowed_keys}"
                )

            # Ensure the API key is not empty
            if not config.get("LINKUP_API_KEY"):
                raise ValueError("LINKUP_API_KEY cannot be empty")

        elif connector_type == SearchSourceConnectorType.SLACK_CONNECTOR:
            # For SLACK_CONNECTOR, only allow SLACK_BOT_TOKEN
            allowed_keys = ["SLACK_BOT_TOKEN"]
            if set(config.keys()) != set(allowed_keys):
                raise ValueError(
                    f"For SLACK_CONNECTOR connector type, config must only contain these keys: {allowed_keys}"
                )

            # Ensure the bot token is not empty
            if not config.get("SLACK_BOT_TOKEN"):
                raise ValueError("SLACK_BOT_TOKEN cannot be empty")

        elif connector_type == SearchSourceConnectorType.NOTION_CONNECTOR:
            # For NOTION_CONNECTOR, only allow NOTION_INTEGRATION_TOKEN
            allowed_keys = ["NOTION_INTEGRATION_TOKEN"]
            if set(config.keys()) != set(allowed_keys):
                raise ValueError(
                    f"For NOTION_CONNECTOR connector type, config must only contain these keys: {allowed_keys}"
                )

            # Ensure the integration token is not empty
            if not config.get("NOTION_INTEGRATION_TOKEN"):
                raise ValueError("NOTION_INTEGRATION_TOKEN cannot be empty")

        elif connector_type == SearchSourceConnectorType.GITHUB_CONNECTOR:
            # For GITHUB_CONNECTOR, only allow GITHUB_PAT and repo_full_names
            allowed_keys = ["GITHUB_PAT", "repo_full_names"]
            if set(config.keys()) != set(allowed_keys):
                raise ValueError(
                    f"For GITHUB_CONNECTOR connector type, config must only contain these keys: {allowed_keys}"
                )

            # Ensure the token is not empty
            if not config.get("GITHUB_PAT"):
                raise ValueError("GITHUB_PAT cannot be empty")

            # Ensure the repo_full_names is present and is a non-empty list
            repo_full_names = config.get("repo_full_names")
            if not isinstance(repo_full_names, list) or not repo_full_names:
                raise ValueError("repo_full_names must be a non-empty list of strings")

        elif connector_type == SearchSourceConnectorType.LINEAR_CONNECTOR:
            # For LINEAR_CONNECTOR, only allow LINEAR_API_KEY
            allowed_keys = ["LINEAR_API_KEY"]
            if set(config.keys()) != set(allowed_keys):
                raise ValueError(
                    f"For LINEAR_CONNECTOR connector type, config must only contain these keys: {allowed_keys}"
                )

            # Ensure the token is not empty
            if not config.get("LINEAR_API_KEY"):
                raise ValueError("LINEAR_API_KEY cannot be empty")

        elif connector_type == SearchSourceConnectorType.DISCORD_CONNECTOR:
            # For DISCORD_CONNECTOR, only allow DISCORD_BOT_TOKEN
            allowed_keys = ["DISCORD_BOT_TOKEN"]
            if set(config.keys()) != set(allowed_keys):
                raise ValueError(
                    f"For DISCORD_CONNECTOR connector type, config must only contain these keys: {allowed_keys}"
                )

            # Ensure the bot token is not empty
            if not config.get("DISCORD_BOT_TOKEN"):
                raise ValueError("DISCORD_BOT_TOKEN cannot be empty")
        elif connector_type == SearchSourceConnectorType.JIRA_CONNECTOR:
            # For JIRA_CONNECTOR, require JIRA_EMAIL, JIRA_API_TOKEN and JIRA_BASE_URL
            allowed_keys = ["JIRA_EMAIL", "JIRA_API_TOKEN", "JIRA_BASE_URL"]
            if set(config.keys()) != set(allowed_keys):
                raise ValueError(
                    f"For JIRA_CONNECTOR connector type, config must only contain these keys: {allowed_keys}"
                )

            # Ensure the email is not empty
            if not config.get("JIRA_EMAIL"):
                raise ValueError("JIRA_EMAIL cannot be empty")

            # Ensure the API token is not empty
            if not config.get("JIRA_API_TOKEN"):
                raise ValueError("JIRA_API_TOKEN cannot be empty")

            # Ensure the base URL is not empty
            if not config.get("JIRA_BASE_URL"):
                raise ValueError("JIRA_BASE_URL cannot be empty")

        return config


class SearchSourceConnectorCreate(SearchSourceConnectorBase):
    pass


class SearchSourceConnectorUpdate(BaseModel):
    name: str | None = None
    connector_type: SearchSourceConnectorType | None = None
    is_indexable: bool | None = None
    last_indexed_at: datetime | None = None
    config: dict[str, Any] | None = None



class SearchSourceConnectorRead(SearchSourceConnectorBase, IDModel, TimestampModel):
    user_id: uuid.UUID

    model_config = ConfigDict(from_attributes=True)<|MERGE_RESOLUTION|>--- conflicted
+++ resolved
@@ -1,18 +1,10 @@
 import uuid
 from datetime import datetime
-<<<<<<< HEAD
 from typing import Any
 
 from pydantic import BaseModel, ConfigDict, field_validator
-=======
-from typing import Any, Dict, Optional
->>>>>>> 0398046b
 
 from app.db import SearchSourceConnectorType
-from pydantic import BaseModel, ConfigDict, field_validator
-
-from .base import IDModel, TimestampModel
-
 
 from .base import IDModel, TimestampModel
 
@@ -21,24 +13,14 @@
     name: str
     connector_type: SearchSourceConnectorType
     is_indexable: bool
-<<<<<<< HEAD
     last_indexed_at: datetime | None = None
     config: dict[str, Any]
-=======
-    last_indexed_at: Optional[datetime] = None
-    config: Dict[str, Any]
->>>>>>> 0398046b
 
     @field_validator("config")
     @classmethod
     def validate_config_for_connector_type(
-<<<<<<< HEAD
         cls, config: dict[str, Any], values: dict[str, Any]
     ) -> dict[str, Any]:
-=======
-        cls, config: Dict[str, Any], values: Dict[str, Any]
-    ) -> Dict[str, Any]:
->>>>>>> 0398046b
         connector_type = values.data.get("connector_type")
 
         if connector_type == SearchSourceConnectorType.SERPER_API:
@@ -176,7 +158,6 @@
     config: dict[str, Any] | None = None
 
 
-
 class SearchSourceConnectorRead(SearchSourceConnectorBase, IDModel, TimestampModel):
     user_id: uuid.UUID
 

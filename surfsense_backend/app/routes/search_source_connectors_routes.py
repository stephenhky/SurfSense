--- conflicted
+++ resolved
@@ -18,16 +18,9 @@
 from app.schemas import SearchSourceConnectorCreate, SearchSourceConnectorUpdate, SearchSourceConnectorRead, SearchSourceConnectorBase
 from app.users import current_active_user
 from app.utils.check_ownership import check_ownership
-<<<<<<< HEAD
-from pydantic import ValidationError, BaseModel, Field
-from app.tasks.connectors_indexing_tasks import index_slack_messages, index_notion_pages, index_github_repos
-from app.connectors.github_connector import GitHubConnector
-from datetime import datetime, timezone
-=======
 from pydantic import ValidationError
 from app.tasks.connectors_indexing_tasks import index_slack_messages, index_notion_pages, index_github_repos, index_linear_issues
 from datetime import datetime, timezone, timedelta
->>>>>>> 9e2948c1
 import logging
 
 # Set up logging
@@ -165,13 +158,7 @@
 ):
     """
     Update a search source connector.
-<<<<<<< HEAD
     Handles partial updates, including merging changes into the 'config' field.
-=======
-    
-    Each user can have only one connector of each type (SERPER_API, TAVILY_API, SLACK_CONNECTOR, etc.).
-    The config must contain the appropriate keys for the connector type.
->>>>>>> 9e2948c1
     """
     db_connector = await check_ownership(session, SearchSourceConnector, connector_id, user)
     
